from functools import partial
import unittest
from StringIO import StringIO
from httpie import __main__


TERMINAL_COLOR_END = '\x1b[39m'


def http(*args, **kwargs):
<<<<<<< HEAD
    http_kwargs = {
        'stdin_isatty': True,
        'stdout_isatty': False
    }
    http_kwargs.update(kwargs)
    stdout = http_kwargs.setdefault('stdout', StringIO())
    httpie.main(args=args, **http_kwargs)
=======
    stdout = StringIO()
    __main__.main(args=args, stdout=stdout, stdin_isatty=True,
                  stdout_isatty=False)
>>>>>>> d670513c
    return stdout.getvalue()


# TODO: moar!

class TestHTTPie(unittest.TestCase):

    def test_get(self):
        http('GET', 'http://httpbin.org/get')

    def test_json(self):
        response = http('POST', 'http://httpbin.org/post', 'foo=bar')
        self.assertIn('"foo": "bar"', response)

    def test_form(self):
        response = http('POST', '--form', 'http://httpbin.org/post', 'foo=bar')
        self.assertIn('"foo": "bar"', response)

    def test_headers(self):
        response = http('GET', 'http://httpbin.org/headers', 'Foo:bar')
        self.assertIn('"User-Agent": "HTTPie', response)
        self.assertIn('"Foo": "bar"', response)


class TestPrettyFlag(unittest.TestCase):
    """Test the --pretty / --ugly flag handling."""

    def test_pretty_enabled_by_default(self):
        r = http('GET', 'http://httpbin.org/get', stdout_isatty=True)
        self.assertIn(TERMINAL_COLOR_END, r)

    def test_pretty_enabled_by_default_unless_stdin_redirected(self):
        r = http('GET', 'http://httpbin.org/get', stdout_isatty=False)
        self.assertNotIn(TERMINAL_COLOR_END, r)

    def test_force_pretty(self):
        r = http('GET', '--pretty', 'http://httpbin.org/get', stdout_isatty=False)
        self.assertIn(TERMINAL_COLOR_END, r)

    def test_force_ugly(self):
        r = http('GET', '--ugly', 'http://httpbin.org/get', stdout_isatty=True)
        self.assertNotIn(TERMINAL_COLOR_END, r)


if __name__ == '__main__':
    unittest.main()<|MERGE_RESOLUTION|>--- conflicted
+++ resolved
@@ -1,4 +1,3 @@
-from functools import partial
 import unittest
 from StringIO import StringIO
 from httpie import __main__
@@ -8,19 +7,13 @@
 
 
 def http(*args, **kwargs):
-<<<<<<< HEAD
     http_kwargs = {
         'stdin_isatty': True,
         'stdout_isatty': False
     }
     http_kwargs.update(kwargs)
     stdout = http_kwargs.setdefault('stdout', StringIO())
-    httpie.main(args=args, **http_kwargs)
-=======
-    stdout = StringIO()
-    __main__.main(args=args, stdout=stdout, stdin_isatty=True,
-                  stdout_isatty=False)
->>>>>>> d670513c
+    __main__.main(args=args, **http_kwargs)
     return stdout.getvalue()
 
 
